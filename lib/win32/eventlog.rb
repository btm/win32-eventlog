<<<<<<< HEAD
require File.join(File.dirname(__FILE__), 'windows', 'constants')
require File.join(File.dirname(__FILE__), 'windows', 'structs')
require File.join(File.dirname(__FILE__), 'windows', 'functions')
require "win32/registry"
=======
require_relative 'windows/constants'
require_relative 'windows/structs'
require_relative 'windows/functions'
>>>>>>> 9748c0ef

# The Win32 module serves as a namespace only.
module Win32

  # The EventLog class encapsulates an Event Log source and provides methods
  # for interacting with that source.
  class EventLog
    include Windows::Constants
    include Windows::Structs
    include Windows::Functions
    extend Windows::Functions

    # The EventLog::Error is raised in cases where interaction with the
    # event log should happen to fail for any reason.
    class Error < StandardError; end

    # The version of the win32-eventlog library
    VERSION = '0.6.1'

    # The log is read in chronological order, i.e. oldest to newest.
    FORWARDS_READ = EVENTLOG_FORWARDS_READ

    # The log is read in reverse chronological order, i.e. newest to oldest.
    BACKWARDS_READ = EVENTLOG_BACKWARDS_READ

    # Begin reading from a specific record.
    SEEK_READ = EVENTLOG_SEEK_READ

    # Read the records sequentially. If this is the first read operation, the
    # EVENTLOG_FORWARDS_READ or EVENTLOG_BACKWARDS_READ flags determines
    # which record is read first.
    SEQUENTIAL_READ = EVENTLOG_SEQUENTIAL_READ

    # Event types

    # Information event, an event that describes the successful operation
    # of an application, driver or service.
    SUCCESS = EVENTLOG_SUCCESS

    # Error event, an event that indicates a significant problem such as
    # loss of data or functionality.
    ERROR_TYPE = EVENTLOG_ERROR_TYPE

    # Warning event, an event that is not necessarily significant but may
    # indicate a possible future problem.
    WARN_TYPE = EVENTLOG_WARNING_TYPE

    # Information event, an event that describes the successful operation
    # of an application, driver or service.
    INFO_TYPE = EVENTLOG_INFORMATION_TYPE

    # Success audit event, an event that records an audited security attempt
    # that is successful.
    AUDIT_SUCCESS = EVENTLOG_AUDIT_SUCCESS

    # Failure audit event, an event that records an audited security attempt
    # that fails.
    AUDIT_FAILURE = EVENTLOG_AUDIT_FAILURE

    EVENTLOGFIXDATALENGTH = 56

    # The EventLogStruct encapsulates a single event log record.
    EventLogStruct = Struct.new('EventLogStruct', :record_number,
      :time_generated, :time_written, :event_id, :event_type, :category,
      :source, :computer, :user, :string_inserts, :description, :data
    )

    # The name of the event log source.  This will typically be
    # 'Application', 'System' or 'Security', but could also refer to
    # a custom event log source.
    #
    attr_reader :source

    # The name of the server which the event log is reading from.
    #
    attr_reader :server

    # The name of the file used in the EventLog.open_backup method.  This is
    # set to nil if the file was not opened using the EventLog.open_backup
    # method.
    #
    attr_reader :file

    # Opens a handle to the new EventLog +source+ on +server+, or the local
    # machine if no host is specified.  Typically, your source will be
    # 'Application, 'Security' or 'System', although you can specify a
    # custom log file as well.
    #
    # If a custom, registered log file name cannot be found, the event
    # logging service opens the 'Application' log file.  This is the
    # behavior of the underlying Windows function, not my own doing.
    #
    def initialize(source = 'Application', server = nil, file = nil)
      @source = source || 'Application' # In case of explicit nil
      @server = server
      @file   = file

      # Avoid potential segfaults from win32-api
      raise TypeError unless @source.is_a?(String)
      raise TypeError unless @server.is_a?(String) if @server

      if file.nil?
        function = 'OpenEventLog'
        @handle = OpenEventLog(@server, @source)
      else
        function = 'OpenBackupEventLog'
        @handle = OpenBackupEventLog(@server, @file)
      end

      if @handle == 0
        raise SystemCallError.new(function, FFI.errno)
      end

      # Ensure the handle is closed at the end of a block
      if block_given?
        begin
          yield self
        ensure
          close
        end
      end
    end

    # Class method aliases
    class << self
      alias :open :new
    end

    # Nearly identical to EventLog.open, except that the source is a backup
    # file and not an event source (and there is no default).
    #
    def self.open_backup(file, source = 'Application', server = nil, &block)
      @file   = file
      @source = source
      @server = server

      # Avoid potential segfaults from win32-api
      raise TypeError unless @file.is_a?(String)
      raise TypeError unless @source.is_a?(String)
      raise TypeError unless @server.is_a?(String) if @server

      self.new(source, server, file, &block)
    end

    # Adds an event source to the registry. Returns the disposition, which
    # is either REG_CREATED_NEW_KEY (1) or REG_OPENED_EXISTING_KEY (2).
    #
    # The following are valid keys:
    #
    # * source                 # Source name.  Set to "Application" by default
    # * key_name               # Name stored as the registry key
    # * category_count         # Number of supported (custom) categories
    # * event_message_file     # File (dll) that defines events
    # * category_message_file  # File (dll) that defines categories
    # * parameter_message_file # File (dll) that contains values for variables in the event description.
    # * supported_types        # See the 'event types' constants
    #
    # Of these keys, only +key_name+ is mandatory. An ArgumentError is
    # raised if you attempt to use an invalid key. If +supported_types+
    # is not specified then the following value is used:
    #
    # EventLog::ERROR_TYPE | EventLog::WARN_TYPE | EventLog::INFO_TYPE
    #
    # The +event_message_file+ and +category_message_file+ are typically,
    # though not necessarily, the same file. See the documentation on .mc files
    # for more details.
    #
    # You will need administrative privileges to use this method.
    #
    def self.add_event_source(args)
      raise TypeError unless args.is_a?(Hash)

      valid_keys = %w[
        source
        key_name
        category_count
        event_message_file
        category_message_file
        parameter_message_file
        supported_types
      ]

      key_base = "SYSTEM\\CurrentControlSet\\Services\\EventLog\\"

      # Default values
      hash = {
        'source'          => 'Application',
        'supported_types' => ERROR_TYPE | WARN_TYPE | INFO_TYPE
      }

      # Validate the keys, and convert symbols and case to lowercase strings.
      args.each{ |key, val|
        key = key.to_s.downcase
        unless valid_keys.include?(key)
          raise ArgumentError, "invalid key '#{key}'"
        end
        hash[key] = val
      }

      # The key_name must be specified
      unless hash['key_name']
        raise ArgumentError, 'no event_type specified'
      end

      hkey = FFI::MemoryPointer.new(FFI::Platform::ADDRESS_SIZE/8)
      disposition = FFI::MemoryPointer.new(:ulong)

      key = key_base + hash['source']

      rv = RegCreateKeyEx(
        HKEY_LOCAL_MACHINE,
        key,
        0,
        nil,
        REG_OPTION_NON_VOLATILE,
        KEY_WRITE,
        nil,
        hkey,
        disposition
      )

      if rv != ERROR_SUCCESS
        raise SystemCallError.new('RegCreateKeyEx', rv)
      end

      hkey = hkey.read_pointer.to_i
      data = "%SystemRoot%\\System32\\config\\#{hash['source']}.evt"

      begin
        rv = RegSetValueEx(
          hkey,
          'File',
          0,
          REG_EXPAND_SZ,
          data,
          data.size
        )

        if rv != ERROR_SUCCESS
          raise SystemCallError.new('RegSetValueEx', rv)
        end
      ensure
        RegCloseKey(hkey)
      end

      hkey = FFI::MemoryPointer.new(FFI::Platform::ADDRESS_SIZE/8)
      disposition = FFI::MemoryPointer.new(:ulong)

      key  = key_base << hash['source'] << "\\" << hash['key_name']

      begin
        rv = RegCreateKeyEx(
          HKEY_LOCAL_MACHINE,
          key,
          0,
          nil,
          REG_OPTION_NON_VOLATILE,
          KEY_WRITE,
          nil,
          hkey,
          disposition
        )

        if rv != ERROR_SUCCESS
          raise SystemCallError.new('RegCreateKeyEx', rv)
        end

        hkey = hkey.read_pointer.to_i

        if hash['category_count']
          data = FFI::MemoryPointer.new(:ulong).write_ulong(hash['category_count'])

          rv = RegSetValueEx(
            hkey,
            'CategoryCount',
            0,
            REG_DWORD,
            data,
            data.size
          )

          if rv != ERROR_SUCCESS
            raise SystemCallError.new('RegSetValueEx', rv)
          end
        end

        if hash['category_message_file']
          data = File.expand_path(hash['category_message_file'])
          data = FFI::MemoryPointer.from_string(data)

          rv = RegSetValueEx(
            hkey,
            'CategoryMessageFile',
            0,
            REG_EXPAND_SZ,
            data,
            data.size
          )

          if rv != ERROR_SUCCESS
            raise SystemCallError.new('RegSetValueEx', rv)
          end
        end

        if hash['event_message_file']
          data = File.expand_path(hash['event_message_file'])
          data = FFI::MemoryPointer.from_string(data)

          rv = RegSetValueEx(
            hkey,
            'EventMessageFile',
            0,
            REG_EXPAND_SZ,
            data,
            data.size
          )

          if rv != ERROR_SUCCESS
            raise SystemCallError.new('RegSetValueEx', rv)
          end
        end

        if hash['parameter_message_file']
          data = File.expand_path(hash['parameter_message_file'])
          data = FFI::MemoryPointer.from_string(data)

          rv = RegSetValueEx(
            hkey,
            'ParameterMessageFile',
            0,
            REG_EXPAND_SZ,
            data,
            data.size
          )

          if rv != ERROR_SUCCESS
            raise SystemCallError.new('RegSetValueEx', rv)
          end
        end

        data = FFI::MemoryPointer.new(:ulong).write_ulong(hash['supported_types'])

        rv = RegSetValueEx(
          hkey,
          'TypesSupported',
          0,
          REG_DWORD,
          data,
          data.size
        )

        if rv != ERROR_SUCCESS
          raise SystemCallError.new('RegSetValueEx', rv)
        end
      ensure
        RegCloseKey(hkey)
      end

      disposition.read_ulong
    end

    # Backs up the event log to +file+.  Note that you cannot backup to
    # a file that already exists or a Error will be raised.
    #
    def backup(file)
      raise TypeError unless file.is_a?(String)
      unless BackupEventLog(@handle, file)
        raise SystemCallError.new('BackupEventLog', FFI.errno)
      end
    end

    # Clears the EventLog.  If +backup_file+ is provided, it backs up the
    # event log to that file first.
    #
    def clear(backup_file = nil)
      raise TypeError unless backup_file.is_a?(String) if backup_file

      unless ClearEventLog(@handle, backup_file)
        raise SystemCallError.new('ClearEventLog', FFI.errno)
      end
    end

    # Closes the EventLog handle. The handle is automatically closed for you
    # if you use the block form of EventLog.new.
    #
    def close
      CloseEventLog(@handle)
    end

    # Indicates whether or not the event log is full.
    #
    def full?
      ptr = FFI::MemoryPointer.new(:ulong, 1)
      needed = FFI::MemoryPointer.new(:ulong)

      unless GetEventLogInformation(@handle, 0, ptr, ptr.size, needed)
        raise SystemCallError.new('GetEventLogInformation', FFI.errno)
      end

      ptr.read_ulong != 0
    end

    # Returns the absolute record number of the oldest record.  Note that
    # this is not guaranteed to be 1 because event log records can be
    # overwritten.
    #
    def oldest_record_number
      rec = FFI::MemoryPointer.new(:ulong)

      unless GetOldestEventLogRecord(@handle, rec)
        raise SystemCallError.new('GetOldestEventLogRecord', FFI.errno)
      end

      rec.read_ulong
    end

    # Returns the total number of records for the given event log.
    #
    def total_records
      total = FFI::MemoryPointer.new(:ulong)

      unless GetNumberOfEventLogRecords(@handle, total)
        raise SystemCallError.new('GetNumberOfEventLogRecords', FFI.errno)
      end

      total.read_ulong
    end

    # Yields an EventLogStruct every time a record is written to the event
    # log. Unlike EventLog#tail, this method breaks out of the block after
    # the event.
    #
    # Raises an Error if no block is provided.
    #
    def notify_change(&block)
      unless block_given?
        raise ArgumentError, 'block missing for notify_change'
      end

      # Reopen the handle because the NotifyChangeEventLog() function will
      # choke after five or six reads otherwise.
      @handle = OpenEventLog(@server, @source)

      if @handle == 0
        raise SystemCallError.new('OpenEventLog', FFI.errno)
      end

      event = CreateEvent(nil, false, false, nil)

      unless NotifyChangeEventLog(@handle, event)
        raise SystemCallError.new('NotifyChangeEventLog', FFI.errno)
      end

      wait_result = WaitForSingleObject(event, INFINITE)

      begin
        if wait_result == WAIT_FAILED
          raise SystemCallError.new('WaitForSingleObject', FFI.errno)
        else
          last = read_last_event
          block.call(last)
        end
      ensure
        CloseHandle(event)
      end

      self
    end

    # Yields an EventLogStruct every time a record is written to the event
    # log, once every +frequency+ seconds. Unlike EventLog#notify_change,
    # this method does not break out of the block after the event.  The read
    # +frequency+ is set to 5 seconds by default.
    #
    # Raises an Error if no block is provided.
    #
    # The delay between reads is due to the nature of the Windows event log.
    # It is not really designed to be tailed in the manner of a Unix syslog,
    # for example, in that not nearly as many events are typically recorded.
    # It's just not designed to be polled that heavily.
    #
    def tail(frequency = 5)
      unless block_given?
        raise ArgumentError, 'block missing for tail'
      end

      old_total = total_records()
      flags     = FORWARDS_READ | SEEK_READ
      rec_num   = read_last_event.record_number

      while true
        new_total = total_records()
        if new_total != old_total
          rec_num = oldest_record_number() if full?
          read(flags, rec_num).each{ |log| yield log }
          old_total = new_total
          rec_num   = read_last_event.record_number + 1
        end
        sleep frequency
      end
    end

    # Iterates over each record in the event log, yielding a EventLogStruct
    # for each record.  The offset value is only used when used in
    # conjunction with the EventLog::SEEK_READ flag.  Otherwise, it is
    # ignored.  If no flags are specified, then the default flags are:
    #
    # EventLog::SEQUENTIAL_READ | EventLog::FORWARDS_READ
    #
    # Note that, if you're performing a SEEK_READ, then the offset must
    # refer to a record number that actually exists.  The default of 0
    # may or may not work for your particular event log.
    #
    # The EventLogStruct struct contains the following members:
    #
    # * record_number  # Fixnum
    # * time_generated # Time
    # * time_written   # Time
    # * event_id       # Fixnum
    # * event_type     # String
    # * category       # String
    # * source         # String
    # * computer       # String
    # * user           # String or nil
    # * description    # String or nil
    # * string_inserts # An array of Strings or nil
    # * data           # binary data or nil
    #
    # If no block is given the method returns an array of EventLogStruct's.
    #
    def read(flags = nil, offset = 0)
      buf    = FFI::MemoryPointer.new(:char, BUFFER_SIZE)
      bufKeeper = buf
      read   = FFI::MemoryPointer.new(:ulong)
      needed = FFI::MemoryPointer.new(:ulong)
      array  = []
      lkey   = HKEY_LOCAL_MACHINE

      unless flags
        flags = FORWARDS_READ | SEQUENTIAL_READ
      end

      if @server
        hkey = FFI::MemoryPointer.new(FFI::Platform::ADDRESS_SIZE/8)
        if RegConnectRegistry(@server, HKEY_LOCAL_MACHINE, hkey) != 0
          raise SystemCallError.new('RegConnectRegistry', FFI.errno)
        end
        lkey = hkey.read_pointer.to_i
      end

      while ReadEventLog(@handle, flags, offset, buf, buf.size, read, needed) ||
        FFI.errno == ERROR_INSUFFICIENT_BUFFER

        if FFI.errno == ERROR_INSUFFICIENT_BUFFER
          needed = needed.read_ulong / EVENTLOGRECORD.size
          buf = bufKeeper
          unless ReadEventLog(@handle, flags, offset, buf, buf.size, read, needed)
            raise SystemCallError.new('ReadEventLog', FFI.errno)
          end
        end

        dwread = read.read_ulong

        while dwread > 0
          struct = EventLogStruct.new
          record = EVENTLOGRECORD.new(buf)

<<<<<<< HEAD
          variableData = buf.read_bytes(buf.size)[EVENTLOGFIXDATALENGTH..-1]

          struct.source         = variableData[/^[^\0]*/]
          struct.computer       = variableData[struct.source.length + 1..-1][/^[^\0]*/]
=======
          struct.source         = buf.read_bytes(buf.size)[56..-1][/^[^\0]*/]
          struct.computer       = buf.read_bytes(buf.size)[56 + struct.source.length + 1..-1][/^[^\0]*/]
>>>>>>> 9748c0ef
          struct.record_number  = record[:RecordNumber]
          struct.time_generated = Time.at(record[:TimeGenerated])
          struct.time_written   = Time.at(record[:TimeWritten])
          struct.event_id       = record[:EventID] & 0x0000FFFF
          struct.event_type     = get_event_type(record[:EventType])
          struct.user           = get_user(record)
          struct.category       = record[:EventCategory]
<<<<<<< HEAD
          struct.string_inserts, struct.description = get_description(variableData, record, struct.source, lkey)
          struct.data           = record[:DataLength] <= 0 ? nil : (variableData[record[:DataOffset] - EVENTLOGFIXDATALENGTH, record[:DataLength]])
=======
          struct.string_inserts, struct.description = get_description(buf, struct.source, lkey)

>>>>>>> 9748c0ef
          struct.freeze # This is read-only information

          if block_given?
            yield struct
          else
            array.push(struct)
          end

          if flags & EVENTLOG_BACKWARDS_READ > 0
            offset = record[:RecordNumber] - 1
          else
            offset = record[:RecordNumber] + 1
          end

          length = record[:Length]

          dwread -= length
          buf += length
        end

        buf = bufKeeper
      end
      buf.free
      block_given? ? nil : array
    end

    # This class method is nearly identical to the EventLog#read instance
    # method, except that it takes a +source+ and +server+ as the first two
    # arguments.
    #
    def self.read(source='Application', server=nil, flags=nil, offset=0)
      self.new(source, server){ |log|
        if block_given?
          log.read(flags, offset){ |els| yield els }
        else
          return log.read(flags, offset)
        end
      }
    end

    # Writes an event to the event log. The following are valid keys:
    #
    # * source     # Event log source name. Defaults to "Application".
    # * event_id   # Event ID (defined in event message file).
    # * category   # Event category (defined in category message file).
    # * data       # String, or array of strings, that is written to the log.
    # * event_type # Type of event, e.g. EventLog::ERROR_TYPE, etc.
    #
    # The +event_type+ keyword is the only mandatory keyword. The others are
    # optional. Although the +source+ defaults to "Application", I
    # recommend that you create an application specific event source and use
    # that instead. See the 'EventLog.add_event_source' method for more
    # details.
    #
    # The +event_id+ and +category+ values are defined in the message
    # file(s) that you created for your application. See the tutorial.txt
    # file for more details on how to create a message file.
    #
    # An ArgumentError is raised if you attempt to use an invalid key.
    #
    def report_event(args)
      raise TypeError unless args.is_a?(Hash)

      valid_keys  = %w[source event_id category data event_type]
      num_strings = 0

      # Default values
      hash = {
        'source'   => @source,
        'event_id' => 0,
        'category' => 0,
        'data'     => 0
      }

      # Validate the keys, and convert symbols and case to lowercase strings.
      args.each{ |key, val|
        key = key.to_s.downcase
        unless valid_keys.include?(key)
          raise ArgumentError, "invalid key '#{key}'"
        end
        hash[key] = val
      }

      # The event_type must be specified
      unless hash['event_type']
        raise ArgumentError, 'no event_type specified'
      end

      handle = RegisterEventSource(@server, hash['source'])

      if handle == 0
        raise SystemCallError.new('RegisterEventSource', FFI.errno)
      end

      if hash['data'].is_a?(String)
        strptrs = []
        strptrs << FFI::MemoryPointer.from_string(hash['data'])
        strptrs << nil

        data = FFI::MemoryPointer.new(:pointer, strptrs.size)

        strptrs.each_with_index do |p, i|
          data[i].put_pointer(0, p)
        end

        num_strings = 1
      elsif hash['data'].is_a?(Array)
        strptrs = []

        hash['data'].each{ |str|
          strptrs << FFI::MemoryPointer.from_string(str)
        }

        strptrs << nil
        data = FFI::MemoryPointer.new(:pointer, strptrs.size)

        strptrs.each_with_index do |p, i|
          data[i].put_pointer(0, p)
        end

        num_strings = hash['data'].size
      else
        data = nil
        num_strings = 0
      end

      bool = ReportEvent(
        handle,
        hash['event_type'],
        hash['category'],
        hash['event_id'],
        nil,
        num_strings,
        0,
        data,
        nil
      )

      unless bool
        raise SystemCallError.new('ReportEvent', FFI.errno)
      end
    end

    alias :write :report_event

<<<<<<< HEAD
    # A method that reads the last event log record.
    #
    def read_last_event()
      handle=@handle
      source=@source
      server=@server
=======
    # Reads the last event record.
    #
    def read_last_event
>>>>>>> 9748c0ef
      buf    = FFI::MemoryPointer.new(:char, BUFFER_SIZE)
      read   = FFI::MemoryPointer.new(:ulong)
      needed = FFI::MemoryPointer.new(:ulong)
      lkey   = HKEY_LOCAL_MACHINE

      flags = EVENTLOG_BACKWARDS_READ | EVENTLOG_SEQUENTIAL_READ

      unless ReadEventLog(@handle, flags, 0, buf, buf.size, read, needed)
        if FFI.errno == ERROR_INSUFFICIENT_BUFFER
          needed = needed.read_ulong / EVENTLOGRECORD.size
          buf.free
          buf = FFI::MemoryPointer.new(EVENTLOGRECORD, needed)
          unless ReadEventLog(@handle, flags, 0, buf, buf.size, read, needed)
            raise SystemCallError.new('ReadEventLog', FFI.errno)
          end
        else
          raise SystemCallError.new('ReadEventLog', FFI.errno)
        end
      end

      if @server
        hkey = FFI::MemoryPointer.new(FFI::Platform::ADDRESS_SIZE/8)
        if RegConnectRegistry(@server, HKEY_LOCAL_MACHINE, hkey) != 0
          raise SystemCallError.new('RegConnectRegistry', FFI.errno)
        end
        lkey = hkey.read_pointer.to_i
      end

      struct = EventLogStruct.new
      record = EVENTLOGRECORD.new(buf)

<<<<<<< HEAD
      variableData = buf.read_bytes(buf.size)[EVENTLOGFIXDATALENGTH..-1]

      struct.source         = variableData[/^[^\0]*/]
      struct.computer       = variableData[struct.source.length + 1..-1][/^[^\0]*/]
=======
      struct = EventLogStruct.new
      struct.source         = buf.read_bytes(buf.size)[56..-1][/^[^\0]*/]
      struct.computer       = buf.read_bytes(buf.size)[56 + struct.source.length + 1..-1][/^[^\0]*/]
>>>>>>> 9748c0ef
      struct.record_number  = record[:RecordNumber]
      struct.time_generated = Time.at(record[:TimeGenerated])
      struct.time_written   = Time.at(record[:TimeWritten])
      struct.event_id       = record[:EventID] & 0x0000FFFF
      struct.event_type     = get_event_type(record[:EventType])
      struct.user           = get_user(record)
      struct.category       = record[:EventCategory]
<<<<<<< HEAD
      struct.string_inserts, struct.description = get_description(variableData, record, struct.source, lkey)
      struct.data           = record[:DataLength] <= 0 ? nil : (variableData[record[:DataOffset] - EVENTLOGFIXDATALENGTH, record[:DataLength]])
=======
      struct.string_inserts, struct.description = get_description(buf, struct.source, lkey)
>>>>>>> 9748c0ef

      struct.freeze # This is read-only information

      struct
    end

    private

    # Private method that retrieves the user name based on data in the
    # EVENTLOGRECORD buffer.
    #
    def get_user(rec)
      return nil if rec[:UserSidLength] <= 0

      name   = FFI::MemoryPointer.new(:char, MAX_SIZE)
      domain = FFI::MemoryPointer.new(:char, MAX_SIZE)
      snu    = FFI::MemoryPointer.new(:int)

      name_size   = FFI::MemoryPointer.new(:ulong)
      domain_size = FFI::MemoryPointer.new(:ulong)

      name_size.write_ulong(name.size)
      domain_size.write_ulong(domain.size)

      offset = rec[:UserSidOffset]

      val = LookupAccountSid(
        @server,
        rec.pointer + offset,
        name,
        name_size,
        domain,
        domain_size,
        snu
      )

      # Return nil if the lookup failed
      return val ? name.read_string : nil
    end

    # Private method that converts a numeric event type into a human
    # readable string.
    #
    def get_event_type(event)
      case event
        when EVENTLOG_ERROR_TYPE
          'error'
        when EVENTLOG_WARNING_TYPE
          'warning'
        when EVENTLOG_INFORMATION_TYPE, EVENTLOG_SUCCESS
          'information'
        when EVENTLOG_AUDIT_SUCCESS
          'audit_success'
        when EVENTLOG_AUDIT_FAILURE
          'audit_failure'
        else
          nil
      end
    end

    # Private method that gets the string inserts (Array) and the full
    # event description (String) based on data from the EVENTLOGRECORD
    # buffer.
    #
    def get_description(variableData, record, event_source, lkey)
      str     = record[:DataLength] > 0 ? variableData[record[:StringOffset] - EVENTLOGFIXDATALENGTH .. record[:DataOffset] - EVENTLOGFIXDATALENGTH - 1] : variableData[record[:StringOffset] - EVENTLOGFIXDATALENGTH .. -5]
      num     = record[:NumStrings]
      key     = BASE_KEY + "#{@source}\\#{event_source}"
      buf     = FFI::MemoryPointer.new(:char, 8192)
      va_list = va_list0 = (num == 0) ? [] : str.unpack('Z*' * num)

      begin
        old_wow_val = FFI::MemoryPointer.new(:int)
        Wow64DisableWow64FsRedirection(old_wow_val)

        param_exe = nil
        message_exe = nil

<<<<<<< HEAD
        # Todo: find a way to use lkey (for remote server)
        hkey = Win32::Registry::HKEY_LOCAL_MACHINE.open(key) rescue nil
        if hkey != nil
          guid = hkey["providerGuid"] rescue nil
          if guid != nil
            key2  = "SOFTWARE\\Microsoft\\Windows\\CurrentVersion\\WINEVT\\Publishers\\#{guid}"
            param_file = Win32::Registry::HKEY_LOCAL_MACHINE.open(key2)["ParameterMessageFile"] rescue nil
            message_file = Win32::Registry::HKEY_LOCAL_MACHINE.open(key2)["MessageFileName"] rescue nil

            param_exe = param_file == nil ? nil : Win32::Registry.expand_environ(param_file)
            message_exe = message_file == nil ? nil : Win32::Registry.expand_environ(message_file)
          else
            param_file = hkey["ParameterMessageFile"] rescue nil
            message_file = hkey["EventMessageFile"] rescue nil

            param_exe = param_file == nil ? nil : Win32::Registry.expand_environ(param_file)
            message_exe = message_file == nil ? nil : Win32::Registry.expand_environ(message_file)
=======
        if RegOpenKeyEx(lkey, key, 0, KEY_READ, hkey) == 0
          hkey  = hkey.read_pointer.to_i
          value = 'providerGuid'

          guid_ptr = FFI::MemoryPointer.new(:char, MAX_SIZE)
          size_ptr = FFI::MemoryPointer.new(:ulong)

          size_ptr.write_ulong(guid_ptr.size)

          if RegQueryValueEx(hkey, value, nil, nil, guid_ptr, size_ptr) == 0
            guid  = guid_ptr.read_string
            hkey2 = FFI::MemoryPointer.new(:uintptr_t)
            key   = "SOFTWARE\\Microsoft\\Windows\\CurrentVersion\\WINEVT\\Publishers\\#{guid}"

            guid_ptr.free

            if RegOpenKeyEx(lkey, key, 0, KEY_READ|0x100, hkey2) == 0
              hkey2  = hkey2.read_pointer.to_i

              value = 'ParameterMessageFile'
              file_ptr = FFI::MemoryPointer.new(:char, MAX_SIZE)
              size_ptr.clear.write_ulong(file_ptr.size)

              if RegQueryValueEx(hkey2, value, nil, nil, file_ptr, size_ptr) == 0
                file = file_ptr.read_string
                exe  = FFI::MemoryPointer.new(:char, MAX_SIZE)
                ExpandEnvironmentStrings(file, exe, exe.size)
                param_exe = exe.read_string
              end

              value = 'MessageFileName'

              file_ptr.clear
              size_ptr.clear.write_ulong(file_ptr.size)

              if RegQueryValueEx(hkey2, value, nil, nil, file_ptr, size_ptr) == 0
                file = file_ptr.read_string
                exe  = FFI::MemoryPointer.new(:char, MAX_SIZE)
                ExpandEnvironmentStrings(file, exe, exe.size)
                message_exe = exe.read_string
              end

              RegCloseKey(hkey2)

              file_ptr.free
              size_ptr.free
            end
          else
            value = 'ParameterMessageFile'
            file_ptr = FFI::MemoryPointer.new(:char, MAX_SIZE)
            size_ptr.clear.write_ulong(file_ptr.size)

            if RegQueryValueEx(hkey, value, nil, nil, file_ptr, size_ptr) == 0
              file = file_ptr.read_string
              exe  = FFI::MemoryPointer.new(:char, MAX_SIZE)
              ExpandEnvironmentStrings(file, exe, exe.size)
              param_exe = exe.read_string
            end

            value = 'EventMessageFile'

            file_ptr.clear
            size_ptr.clear.write_ulong(file_ptr.size)

            if RegQueryValueEx(hkey, value, nil, nil, file_ptr, size_ptr) == 0
              file = file_ptr.read_string
              exe  = FFI::MemoryPointer.new(:char, MAX_SIZE)
              ExpandEnvironmentStrings(file, exe, exe.size)
              message_exe = exe.read_string
            end

            file_ptr.free
            size_ptr.free
>>>>>>> 9748c0ef
          end
        else
          wevent_source = (event_source + 0.chr).encode('UTF-16LE')

          begin
            pubMetadata = EvtOpenPublisherMetadata(0, wevent_source, nil, 1024, 0)

            if pubMetadata > 0
              buf2 = FFI::MemoryPointer.new(:char, 8192)
              val  = FFI::MemoryPointer.new(:ulong)

              bool = EvtGetPublisherMetadataProperty(
                pubMetadata,
                2, # EvtPublisherMetadataParameterFilePath
                0,
                buf2.size,
                buf2,
                val
              )

              unless bool
                raise SystemCallError.new('EvtGetPublisherMetadataProperty', FFI.errno)
              end

<<<<<<< HEAD
              param_file = buf2.read_string[16..-1]
              param_exe = param_file == nil ? nil : Win32::Registry.expand_environ(param_file)
=======
              file = buf2.read_string[16..-1]
              exe  = FFI::MemoryPointer.new(:char, MAX_SIZE)
              ExpandEnvironmentStrings(file, exe, exe.size)
              param_exe = exe.read_string

              buf2.clear
              val.clear
>>>>>>> 9748c0ef

              bool = EvtGetPublisherMetadataProperty(
                pubMetadata,
                3, # EvtPublisherMetadataMessageFilePath
                0,
                buf2.size,
                buf2,
                val
              )

              unless bool
                raise SystemCallError.new('EvtGetPublisherMetadataProperty', FFI.errno)
              end

<<<<<<< HEAD
              message_file = buf2.read_string[16..-1]
              message_exe = message_file == nil ? nil : Win32::Registry.expand_environ(message_file)

              val.free
              buf2.free
=======
              exe.clear

              file = buf2.read_string[16..-1]
              ExpandEnvironmentStrings(file, exe, exe.size)
              message_exe = exe.read_string

              buf2.free
              val.free
              exe.free
>>>>>>> 9748c0ef
            end
          ensure
            EvtClose(pubMetadata) if pubMetadata
          end
        end

        if param_exe != nil
          va_list = va_list0.map{ |v|
            va = v

            v.scan(/%%(\d+)/).uniq.each{ |x|
              param_exe.split(';').each{ |lfile|
                hmodule  = LoadLibraryEx(
                  lfile,
                  0,
                  DONT_RESOLVE_DLL_REFERENCES | LOAD_LIBRARY_AS_DATAFILE
                )

                if hmodule != 0
                  res = FormatMessage(
                    FORMAT_MESSAGE_FROM_HMODULE | FORMAT_MESSAGE_ARGUMENT_ARRAY,
                    hmodule,
                    x.first.to_i,
                    0,
                    buf,
                    buf.size,
                    v
                  )

                  if res == 0
                    event_id = 0xB0000000 | event_id
                    res = FormatMessage(
                      FORMAT_MESSAGE_FROM_HMODULE | FORMAT_MESSAGE_IGNORE_INSERTS,
                      hmodule,
                      event_id,
                      0,
                      buf,
                      buf.size,
                      nil
                    )
                  end

                  FreeLibrary(hmodule)
                  break if buf.nstrip != ""
                end
              }

              va = va.gsub("%%#{x.first}", buf.nstrip)
            }

            va
          }
        end

        if message_exe != nil
<<<<<<< HEAD
=======
          buf.clear

>>>>>>> 9748c0ef
          # Try to retrieve message *without* expanding the inserts yet
          message_exe.split(';').each{ |lfile|
            hmodule = LoadLibraryEx(
              lfile,
              0,
              DONT_RESOLVE_DLL_REFERENCES | LOAD_LIBRARY_AS_DATAFILE
            )

            event_id = record[:EventID]

            if hmodule != 0
              res = FormatMessage(
                FORMAT_MESSAGE_FROM_HMODULE | FORMAT_MESSAGE_IGNORE_INSERTS,
                hmodule,
                event_id,
                0,
                buf,
                buf.size,
                nil
              )

              if res == 0
                event_id = 0xB0000000 | event_id

                res = FormatMessage(
                  FORMAT_MESSAGE_FROM_HMODULE | FORMAT_MESSAGE_IGNORE_INSERTS,
                  hmodule,
                  event_id,
                  0,
                  buf,
                  buf.size,
                  nil
                )
              end

              FreeLibrary(hmodule)
              break if buf.read_string != "" # All messages read
            end
          }

          # Determine higest %n insert number
          max_insert = [num, buf.read_string.scan(/%(\d+)/).map{ |x| x[0].to_i }.max].compact.max

          # Insert dummy strings not provided by caller
          ((num+1)..(max_insert)).each{ |x| va_list.push("%#{x}") }

          if num == 0
            va_list_ptr = FFI::MemoryPointer.new(:pointer)
          else
            strptrs = []
            va_list.each{ |x| strptrs << FFI::MemoryPointer.from_string(x) }
            strptrs << nil

            va_list_ptr = FFI::MemoryPointer.new(:pointer, strptrs.size)

            strptrs.each_with_index{ |p, i|
              va_list_ptr[i].put_pointer(0, p)
            }
          end

          message_exe.split(';').each{ |lfile|
            hmodule = LoadLibraryEx(
              lfile,
              0,
              DONT_RESOLVE_DLL_REFERENCES | LOAD_LIBRARY_AS_DATAFILE
            )

            event_id = record[:EventID]

            if hmodule != 0
              res = FormatMessage(
                FORMAT_MESSAGE_FROM_HMODULE |
                FORMAT_MESSAGE_ARGUMENT_ARRAY,
                hmodule,
                event_id,
                0,
                buf,
                buf.size,
                va_list_ptr
              )

              if res == 0
                event_id = 0xB0000000 | event_id

                res = FormatMessage(
                  FORMAT_MESSAGE_FROM_HMODULE | FORMAT_MESSAGE_ARGUMENT_ARRAY,
                  hmodule,
                  event_id,
                  0,
                  buf,
                  buf.size,
                  va_list_ptr
                )
              end

              FreeLibrary(hmodule)
              break if buf.read_string != "" # All messages read
            end
          }
        end
      ensure
        Wow64RevertWow64FsRedirection(old_wow_val.read_ulong)
        old_wow_val.free
      end

      resultstr = buf.read_string
      buf.free
      [va_list0, resultstr]
    end
  end
end<|MERGE_RESOLUTION|>--- conflicted
+++ resolved
@@ -1,13 +1,6 @@
-<<<<<<< HEAD
-require File.join(File.dirname(__FILE__), 'windows', 'constants')
-require File.join(File.dirname(__FILE__), 'windows', 'structs')
-require File.join(File.dirname(__FILE__), 'windows', 'functions')
-require "win32/registry"
-=======
 require_relative 'windows/constants'
 require_relative 'windows/structs'
 require_relative 'windows/functions'
->>>>>>> 9748c0ef
 
 # The Win32 module serves as a namespace only.
 module Win32
@@ -67,12 +60,10 @@
     # that fails.
     AUDIT_FAILURE = EVENTLOG_AUDIT_FAILURE
 
-    EVENTLOGFIXDATALENGTH = 56
-
     # The EventLogStruct encapsulates a single event log record.
     EventLogStruct = Struct.new('EventLogStruct', :record_number,
       :time_generated, :time_written, :event_id, :event_type, :category,
-      :source, :computer, :user, :string_inserts, :description, :data
+      :source, :computer, :user, :string_inserts, :description
     )
 
     # The name of the event log source.  This will typically be
@@ -212,7 +203,7 @@
         raise ArgumentError, 'no event_type specified'
       end
 
-      hkey = FFI::MemoryPointer.new(FFI::Platform::ADDRESS_SIZE/8)
+      hkey = FFI::MemoryPointer.new(:uintptr_t)
       disposition = FFI::MemoryPointer.new(:ulong)
 
       key = key_base + hash['source']
@@ -253,7 +244,7 @@
         RegCloseKey(hkey)
       end
 
-      hkey = FFI::MemoryPointer.new(FFI::Platform::ADDRESS_SIZE/8)
+      hkey = FFI::MemoryPointer.new(:uintptr_t)
       disposition = FFI::MemoryPointer.new(:ulong)
 
       key  = key_base << hash['source'] << "\\" << hash['key_name']
@@ -534,13 +525,11 @@
     # * user           # String or nil
     # * description    # String or nil
     # * string_inserts # An array of Strings or nil
-    # * data           # binary data or nil
     #
     # If no block is given the method returns an array of EventLogStruct's.
     #
     def read(flags = nil, offset = 0)
       buf    = FFI::MemoryPointer.new(:char, BUFFER_SIZE)
-      bufKeeper = buf
       read   = FFI::MemoryPointer.new(:ulong)
       needed = FFI::MemoryPointer.new(:ulong)
       array  = []
@@ -551,7 +540,7 @@
       end
 
       if @server
-        hkey = FFI::MemoryPointer.new(FFI::Platform::ADDRESS_SIZE/8)
+        hkey = FFI::MemoryPointer.new(:uintptr_t)
         if RegConnectRegistry(@server, HKEY_LOCAL_MACHINE, hkey) != 0
           raise SystemCallError.new('RegConnectRegistry', FFI.errno)
         end
@@ -563,7 +552,7 @@
 
         if FFI.errno == ERROR_INSUFFICIENT_BUFFER
           needed = needed.read_ulong / EVENTLOGRECORD.size
-          buf = bufKeeper
+          buf = FFI::MemoryPointer.new(EVENTLOGRECORD, needed)
           unless ReadEventLog(@handle, flags, offset, buf, buf.size, read, needed)
             raise SystemCallError.new('ReadEventLog', FFI.errno)
           end
@@ -575,15 +564,8 @@
           struct = EventLogStruct.new
           record = EVENTLOGRECORD.new(buf)
 
-<<<<<<< HEAD
-          variableData = buf.read_bytes(buf.size)[EVENTLOGFIXDATALENGTH..-1]
-
-          struct.source         = variableData[/^[^\0]*/]
-          struct.computer       = variableData[struct.source.length + 1..-1][/^[^\0]*/]
-=======
           struct.source         = buf.read_bytes(buf.size)[56..-1][/^[^\0]*/]
           struct.computer       = buf.read_bytes(buf.size)[56 + struct.source.length + 1..-1][/^[^\0]*/]
->>>>>>> 9748c0ef
           struct.record_number  = record[:RecordNumber]
           struct.time_generated = Time.at(record[:TimeGenerated])
           struct.time_written   = Time.at(record[:TimeWritten])
@@ -591,13 +573,8 @@
           struct.event_type     = get_event_type(record[:EventType])
           struct.user           = get_user(record)
           struct.category       = record[:EventCategory]
-<<<<<<< HEAD
-          struct.string_inserts, struct.description = get_description(variableData, record, struct.source, lkey)
-          struct.data           = record[:DataLength] <= 0 ? nil : (variableData[record[:DataOffset] - EVENTLOGFIXDATALENGTH, record[:DataLength]])
-=======
           struct.string_inserts, struct.description = get_description(buf, struct.source, lkey)
 
->>>>>>> 9748c0ef
           struct.freeze # This is read-only information
 
           if block_given?
@@ -618,9 +595,9 @@
           buf += length
         end
 
-        buf = bufKeeper
-      end
-      buf.free
+        buf  = FFI::MemoryPointer.new(:char, BUFFER_SIZE)
+      end
+
       block_given? ? nil : array
     end
 
@@ -743,18 +720,9 @@
 
     alias :write :report_event
 
-<<<<<<< HEAD
-    # A method that reads the last event log record.
-    #
-    def read_last_event()
-      handle=@handle
-      source=@source
-      server=@server
-=======
     # Reads the last event record.
     #
     def read_last_event
->>>>>>> 9748c0ef
       buf    = FFI::MemoryPointer.new(:char, BUFFER_SIZE)
       read   = FFI::MemoryPointer.new(:ulong)
       needed = FFI::MemoryPointer.new(:ulong)
@@ -765,7 +733,6 @@
       unless ReadEventLog(@handle, flags, 0, buf, buf.size, read, needed)
         if FFI.errno == ERROR_INSUFFICIENT_BUFFER
           needed = needed.read_ulong / EVENTLOGRECORD.size
-          buf.free
           buf = FFI::MemoryPointer.new(EVENTLOGRECORD, needed)
           unless ReadEventLog(@handle, flags, 0, buf, buf.size, read, needed)
             raise SystemCallError.new('ReadEventLog', FFI.errno)
@@ -776,26 +743,18 @@
       end
 
       if @server
-        hkey = FFI::MemoryPointer.new(FFI::Platform::ADDRESS_SIZE/8)
+        hkey = FFI::MemoryPointer.new(:uintptr_t)
         if RegConnectRegistry(@server, HKEY_LOCAL_MACHINE, hkey) != 0
           raise SystemCallError.new('RegConnectRegistry', FFI.errno)
         end
         lkey = hkey.read_pointer.to_i
       end
 
-      struct = EventLogStruct.new
       record = EVENTLOGRECORD.new(buf)
 
-<<<<<<< HEAD
-      variableData = buf.read_bytes(buf.size)[EVENTLOGFIXDATALENGTH..-1]
-
-      struct.source         = variableData[/^[^\0]*/]
-      struct.computer       = variableData[struct.source.length + 1..-1][/^[^\0]*/]
-=======
       struct = EventLogStruct.new
       struct.source         = buf.read_bytes(buf.size)[56..-1][/^[^\0]*/]
       struct.computer       = buf.read_bytes(buf.size)[56 + struct.source.length + 1..-1][/^[^\0]*/]
->>>>>>> 9748c0ef
       struct.record_number  = record[:RecordNumber]
       struct.time_generated = Time.at(record[:TimeGenerated])
       struct.time_written   = Time.at(record[:TimeWritten])
@@ -803,12 +762,7 @@
       struct.event_type     = get_event_type(record[:EventType])
       struct.user           = get_user(record)
       struct.category       = record[:EventCategory]
-<<<<<<< HEAD
-      struct.string_inserts, struct.description = get_description(variableData, record, struct.source, lkey)
-      struct.data           = record[:DataLength] <= 0 ? nil : (variableData[record[:DataOffset] - EVENTLOGFIXDATALENGTH, record[:DataLength]])
-=======
       struct.string_inserts, struct.description = get_description(buf, struct.source, lkey)
->>>>>>> 9748c0ef
 
       struct.freeze # This is read-only information
 
@@ -873,9 +827,11 @@
     # event description (String) based on data from the EVENTLOGRECORD
     # buffer.
     #
-    def get_description(variableData, record, event_source, lkey)
-      str     = record[:DataLength] > 0 ? variableData[record[:StringOffset] - EVENTLOGFIXDATALENGTH .. record[:DataOffset] - EVENTLOGFIXDATALENGTH - 1] : variableData[record[:StringOffset] - EVENTLOGFIXDATALENGTH .. -5]
-      num     = record[:NumStrings]
+    def get_description(buf, event_source, lkey)
+      rec     = EVENTLOGRECORD.new(buf)
+      str     = buf.read_bytes(buf.size)[rec[:StringOffset] .. -1]
+      num     = rec[:NumStrings]
+      hkey    = FFI::MemoryPointer.new(:uintptr_t)
       key     = BASE_KEY + "#{@source}\\#{event_source}"
       buf     = FFI::MemoryPointer.new(:char, 8192)
       va_list = va_list0 = (num == 0) ? [] : str.unpack('Z*' * num)
@@ -887,25 +843,6 @@
         param_exe = nil
         message_exe = nil
 
-<<<<<<< HEAD
-        # Todo: find a way to use lkey (for remote server)
-        hkey = Win32::Registry::HKEY_LOCAL_MACHINE.open(key) rescue nil
-        if hkey != nil
-          guid = hkey["providerGuid"] rescue nil
-          if guid != nil
-            key2  = "SOFTWARE\\Microsoft\\Windows\\CurrentVersion\\WINEVT\\Publishers\\#{guid}"
-            param_file = Win32::Registry::HKEY_LOCAL_MACHINE.open(key2)["ParameterMessageFile"] rescue nil
-            message_file = Win32::Registry::HKEY_LOCAL_MACHINE.open(key2)["MessageFileName"] rescue nil
-
-            param_exe = param_file == nil ? nil : Win32::Registry.expand_environ(param_file)
-            message_exe = message_file == nil ? nil : Win32::Registry.expand_environ(message_file)
-          else
-            param_file = hkey["ParameterMessageFile"] rescue nil
-            message_file = hkey["EventMessageFile"] rescue nil
-
-            param_exe = param_file == nil ? nil : Win32::Registry.expand_environ(param_file)
-            message_exe = message_file == nil ? nil : Win32::Registry.expand_environ(message_file)
-=======
         if RegOpenKeyEx(lkey, key, 0, KEY_READ, hkey) == 0
           hkey  = hkey.read_pointer.to_i
           value = 'providerGuid'
@@ -979,8 +916,9 @@
 
             file_ptr.free
             size_ptr.free
->>>>>>> 9748c0ef
           end
+
+          RegCloseKey(hkey)
         else
           wevent_source = (event_source + 0.chr).encode('UTF-16LE')
 
@@ -1004,10 +942,6 @@
                 raise SystemCallError.new('EvtGetPublisherMetadataProperty', FFI.errno)
               end
 
-<<<<<<< HEAD
-              param_file = buf2.read_string[16..-1]
-              param_exe = param_file == nil ? nil : Win32::Registry.expand_environ(param_file)
-=======
               file = buf2.read_string[16..-1]
               exe  = FFI::MemoryPointer.new(:char, MAX_SIZE)
               ExpandEnvironmentStrings(file, exe, exe.size)
@@ -1015,7 +949,6 @@
 
               buf2.clear
               val.clear
->>>>>>> 9748c0ef
 
               bool = EvtGetPublisherMetadataProperty(
                 pubMetadata,
@@ -1030,13 +963,6 @@
                 raise SystemCallError.new('EvtGetPublisherMetadataProperty', FFI.errno)
               end
 
-<<<<<<< HEAD
-              message_file = buf2.read_string[16..-1]
-              message_exe = message_file == nil ? nil : Win32::Registry.expand_environ(message_file)
-
-              val.free
-              buf2.free
-=======
               exe.clear
 
               file = buf2.read_string[16..-1]
@@ -1046,7 +972,6 @@
               buf2.free
               val.free
               exe.free
->>>>>>> 9748c0ef
             end
           ensure
             EvtClose(pubMetadata) if pubMetadata
@@ -1102,11 +1027,8 @@
         end
 
         if message_exe != nil
-<<<<<<< HEAD
-=======
           buf.clear
 
->>>>>>> 9748c0ef
           # Try to retrieve message *without* expanding the inserts yet
           message_exe.split(';').each{ |lfile|
             hmodule = LoadLibraryEx(
@@ -1115,7 +1037,7 @@
               DONT_RESOLVE_DLL_REFERENCES | LOAD_LIBRARY_AS_DATAFILE
             )
 
-            event_id = record[:EventID]
+            event_id = rec[:EventID]
 
             if hmodule != 0
               res = FormatMessage(
@@ -1174,7 +1096,7 @@
               DONT_RESOLVE_DLL_REFERENCES | LOAD_LIBRARY_AS_DATAFILE
             )
 
-            event_id = record[:EventID]
+            event_id = rec[:EventID]
 
             if hmodule != 0
               res = FormatMessage(
@@ -1209,12 +1131,9 @@
         end
       ensure
         Wow64RevertWow64FsRedirection(old_wow_val.read_ulong)
-        old_wow_val.free
-      end
-
-      resultstr = buf.read_string
-      buf.free
-      [va_list0, resultstr]
+      end
+
+      [va_list0, buf.read_string]
     end
   end
 end